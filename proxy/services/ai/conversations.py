import logging
from typing import List, Optional, AsyncGenerator

from langchain_core.language_models import BaseChatModel, LanguageModelInput
from langchain_openai import ChatOpenAI
from langchain_core.messages import (
    AIMessage,
    BaseMessage,
    HumanMessage,
    SystemMessage,
    ToolMessage,
)
from langchain_core.runnables import Runnable
from langchain_mcp_adapters.tools import load_mcp_tools

from mcp.client.session import ClientSession
from mcp.client.sse import sse_client

from config import settings
from schemas.ai import Session
from schemas.agent_settings import AgentSetting, MCPParams
from services.exceptions import ColleagueHandoffException

from .chat_models.bedrock import get_bedrock_client
from .dummy import dummy_sse_client, DummyClientSession, dummy_load_mcp_tools
from .langfuse_utils import get_langfuse_config
from .llms import init_llm, BEDROCK_ARN_PATTERN, OPENAI_PATTERN
from .prompts.condense import get_condense_prompt
from .prompts.summary import get_summary_prompt
from .prompts.system import get_system_prompt
from .prompts.vision import get_vision_prompt
from .tools import colleague_handoff
from .utils import clean_ai_message

MAX_RECURSION_DEPTH = settings.MAX_RECURSION_DEPTH

logger = logging.getLogger(__name__)


def _extract_root_exception(
    exc: BaseExceptionGroup[Exception] | Exception,
) -> Exception:
    """Extract the root cause from potentially nested ExceptionGroups."""
    if isinstance(exc, BaseExceptionGroup):
        root_exc = exc.exceptions[0]
        return _extract_root_exception(root_exc)
    return exc


def get_llm(
    agent_settings: Optional[AgentSetting],
    model_name: Optional[str] = None,
    llm_type: str = "core"  # can be "core", "condense", or "vision"
) -> BaseChatModel:
    """Initialize the LLM based on provider settings and return the instance."""
    if not agent_settings:
        raise ValueError("Agent settings are required")

    # Get the appropriate LLM settings based on type
    llm_settings = None
    if llm_type == "core":
        llm_settings = agent_settings.core_llm
    elif llm_type == "condense":
        llm_settings = agent_settings.condense_llm
    elif llm_type == "vision":
        llm_settings = agent_settings.vision_llm
    else:
        raise ValueError(f"Invalid LLM type: {llm_type}")

    if not model_name and llm_settings:
        model_name = llm_settings.name
    
    if not model_name:
        raise ValueError("Model name not found")

    # Validate the model name
    if not validate_model_name(model_name):
        raise ValueError(f"Invalid model name: {model_name}")
        
    if llm_settings:
        if llm_settings.provider == "openai":
            if not llm_settings.api_key:
                raise ValueError("OpenAI API key not found in agent settings")
                
            return ChatOpenAI(
                model=model_name,
                api_key=llm_settings.api_key,
                base_url=llm_settings.api_base or None,
            )
        else:
            # Handle Bedrock case
            conversation_client = get_bedrock_client(
                llm_settings.aws_access_key_id or "",
                llm_settings.aws_secret_access_key or "",
                llm_settings.aws_region or "",
            )
            return init_llm(conversation_client, model_name)
    
    raise ValueError("Invalid agent settings configuration")


async def execute_conversation(
    agent_settings_or_llm: (
        AgentSetting | BaseChatModel | Runnable[LanguageModelInput, BaseMessage]
    ),
    conversation: List[BaseMessage],
    session: Session,
    behaviour: str,
    context: str,
    history_summaries: Optional[str] = None,
    mcp_server_params: Optional[MCPParams] = None,
    recursion_depth: int = 0,
) -> AsyncGenerator[AIMessage | BaseMessage | ToolMessage, None]:
    """Execute a conversation with the LLM and yield messages asynchronously."""

    agent_settings = (
        agent_settings_or_llm
        if isinstance(agent_settings_or_llm, AgentSetting)
        else None
    )
    llm = agent_settings_or_llm if isinstance(agent_settings_or_llm, Runnable) else None
    mcp_server_params = (
        mcp_server_params
        if isinstance(mcp_server_params, MCPParams)
        else agent_settings.mcp_params
        if agent_settings
        else None
    )

    logger.debug(f"Executing conversation. Recursion depth: {recursion_depth}")

    if recursion_depth >= MAX_RECURSION_DEPTH:
        logger.warning(f"Max recursion depth reached: {recursion_depth}")
        raise ColleagueHandoffException(
            "Agent ran out of time. Please, take over the conversation."
        )

    langfuse_config = get_langfuse_config("conversation", session)

    if recursion_depth == 0:
        conversation = [
            SystemMessage(
                content=get_system_prompt(context, behaviour, history_summaries)
            )
        ] + conversation

    if not llm and agent_settings:
        llm = get_llm(agent_settings)

    if not llm:
        raise ValueError("LLM not found")

    if not mcp_server_params:
        active_sse_client = dummy_sse_client
        active_session = DummyClientSession
        active_tools_loader = dummy_load_mcp_tools
    else:
        active_sse_client = sse_client
        active_session = ClientSession
        active_tools_loader = load_mcp_tools

    try:
        async with active_sse_client(
            url=mcp_server_params.sse_url if mcp_server_params else ""
        ) as (read, write):
            async with active_session(read, write) as client_session:  # type: ignore
                await client_session.initialize()
                tools = await active_tools_loader(client_session)  # type: ignore

                # TODO: make colleague_handoff optional. Maybe another flag on the agent settings?
                tools.append(colleague_handoff)

                if isinstance(llm, BaseChatModel):
                    llm = llm.bind_tools(tools)

                try:
                    conversation = [
                        (
                            # This has been introduce as a hotfix for the bedrock -> mcp tools integration.
                            # It's a workaround to remove the run_manager from the tool_calls.
                            # TODO: Remove this once the tools integration is fixed (on Langchain side).
                            clean_ai_message(message)
                            if isinstance(message, AIMessage)
                            else message
                        )
                        for message in conversation
                    ]
                    response = await llm.ainvoke(
                        conversation,
                        config=langfuse_config,
                    )
                except Exception as e:
                    logger.error(f"Error invoking LLM: {e}")
                    raise
                # we retry because LLMs sometimes return empty response content
                if not response.content:
                    logger.warning("LLM response content is empty. Retrying...")
                    async for msg in execute_conversation(
                        llm,
                        conversation,
                        session,
                        behaviour,
                        context,
                        history_summaries,
                        mcp_server_params,
                        recursion_depth + 1,
                    ):
                        yield msg
                    return

                if isinstance(response.content, str):
                    response.content = [{"type": "text", "text": response.content}]
                conversation.append(response)
                yield response

                if isinstance(response, AIMessage) and response.tool_calls:
                    for tool_call in response.tool_calls:
                        try:
                            tool = next(t for t in tools if t.name == tool_call["name"])
                            response_text = await tool.ainvoke(tool_call["args"])
                        except StopIteration:
                            logger.error(
                                f"Tool {tool_call['name']} not found in tools list"
                            )
                            response_text = (
                                f"Tool ({tool_call['name']}): Error - tool not found"
                            )
                        except ColleagueHandoffException as e:
                            raise e
                        except Exception as e:
                            logger.warning(
                                f"Error invoking tool {tool_call['name']}: {e}"
                            )
                            response_text = (
                                f"Tool ({tool_call['name']}): Error invoking tool: {e}"
                            )

                        tool_message_content = [
                            {
                                "type": "text",
                                "text": response_text,
                            }
                        ]

                        tool_message = ToolMessage(
                            content=tool_message_content,  # type: ignore
                            tool_call_id=tool_call["id"],
                            additional_kwargs={"tool_call_name": tool_call["name"]},
                        )
                        conversation.append(tool_message)
                        yield tool_message

                    # Recursive call
                    logger.debug(
                        f"Making recursive call. Current depth: {recursion_depth}"
                    )
                    async for msg in execute_conversation(
                        llm,
                        conversation,
                        session,
                        behaviour,
                        context,
                        history_summaries,
                        mcp_server_params,
                        recursion_depth + 1,
                    ):
                        yield msg

    except* Exception as e:
        raise _extract_root_exception(e) from None

# TODO: make this async
def execute_vision(
    conversation: List[BaseMessage],
    session: Session,
<<<<<<< HEAD
    # TODO: agent_settings is used just for the model name. Client depends on AgentSettings.
    # TODO: This should refactored and implemented in a more elegant way.
=======
>>>>>>> 13a3172f
    agent_settings: AgentSetting,
) -> str:
    langfuse_config = get_langfuse_config("vision", session)

<<<<<<< HEAD
    llm = get_llm(agent_settings, llm_type="vision")
=======
    def get_llm(client):
        """Initialize the LLM and return the instance."""
        return init_llm(
            client,
            agent_settings.vision_llm.name if agent_settings.vision_llm else None,
        )

    client = get_bedrock_client(
        (
            agent_settings.vision_llm.aws_access_key_id
            if agent_settings
            and agent_settings.vision_llm
            and agent_settings.vision_llm.aws_access_key_id
            else ""
        ),
        (
            agent_settings.vision_llm.aws_secret_access_key
            if agent_settings
            and agent_settings.vision_llm
            and agent_settings.vision_llm.aws_secret_access_key
            else ""
        ),
        (
            agent_settings.vision_llm.aws_region
            if agent_settings
            and agent_settings.vision_llm
            and agent_settings.vision_llm.aws_region
            else ""
        ),
    )

    llm = get_llm(client)
>>>>>>> 13a3172f

    try:
        logger.info("Invoking Vision LLM...")
        messages = [SystemMessage(content=get_vision_prompt())] + conversation
        response = llm.invoke(
            messages,
            config=langfuse_config,
        )
    except Exception as e:
        logger.error(f"Error invoking LLM: {e}")
        raise

    logger.info(f"Vision LLM response: {response}")
    content = response.content
    return content if isinstance(content, str) else ""


def _format_conversation(
    conversation: List[BaseMessage],
    session: Session,
    agent_settings: AgentSetting,
    operation: str = "condense",
) -> List[str]:
    """Format conversation and return tuple of (previous_chat_history, last_message)"""
    if not conversation:
        return [""]

    def format_message(
        message: BaseMessage,
    ) -> str:
        """Helper function to format a single message"""
        first_person = "A" if operation == "condense" else "User"
        second_person = "B" if operation == "condense" else "You (Assistant)"
        prefix = (
            f"{first_person}: "
            if isinstance(message, HumanMessage)
            else f"{second_person}: "
        )

        if isinstance(message.content, list):
            content = ""
            for item in message.content:
                if isinstance(item, dict):
                    if item.get("type") == "text":
                        content += f"{item['text']}\n"
                    elif item.get("type") == "image_url" and isinstance(
                        message, HumanMessage
                    ):
                        content += (
                            f"{execute_vision([message], session, agent_settings)}\n"
                        )
            return f"{prefix}{content.replace('\n', ' ')}" if content else ""
        else:
            return f"{prefix}{message.content.replace('\n', ' ')}"

    # Process all messages and join them with newlines
    return [
        msg
        for msg in (format_message(message) for message in conversation)
        if msg  # Filter out empty messages
    ]


# TODO: make this async
def execute_condense(
    client,
    conversation: List[BaseMessage],
    session: Session,
    # TODO: agent_settings is used just for the model name. Client depends on AgentSettings.
    # TODO: This should refactored and implemented in a more elegant way.
    agent_settings: AgentSetting,
) -> str:
    """Execute a conversation with the LLM and yield messages to be returned."""

    langfuse_config = get_langfuse_config("condense", session)

    # Use the main get_llm function with condense_llm settings
    llm = get_llm(
        agent_settings,
        model_name=agent_settings.condense_llm.name if agent_settings.condense_llm else None
    )

<<<<<<< HEAD
    messages = _format_conversation(client, conversation, session, agent_settings)
=======
    llm = get_llm(client)
    messages = _format_conversation(conversation, session, agent_settings)
>>>>>>> 13a3172f
    chat_history = "\n".join(messages[:-1])
    follow_up_question = messages[-1].replace("B: ", "")

    try:
        logger.info("Invoking Condense LLM...")
        response = llm.invoke(
            [
                SystemMessage(
                    content=get_condense_prompt(chat_history, follow_up_question)
                ),
                HumanMessage(
                    content=(
                        "What is the standalone question? "
                        "Respond with the question only. "
                        "No comments or other text. "
                        "If only one question is present, respond with that question."
                    )
                ),
            ],
            config=langfuse_config,
        )
    except Exception as e:
        logger.error(f"Error invoking LLM: {e}")
        raise

    logger.debug(f"Condense LLM response: {response}")
    content = response.content
    return content if isinstance(content, str) else ""


def execute_summary(
    agent_settings: AgentSetting,
    conversation: List[BaseMessage],
    session: Session,
):
    langfuse_config = get_langfuse_config("summary", session)

    llm = get_llm(agent_settings, llm_type="condense")

    messages = _format_conversation(
        conversation, session, agent_settings, operation="summary"
    )

    try:
        logger.info("Invoking Summary LLM...")
        response = llm.invoke(
            [
                SystemMessage(content=get_summary_prompt("\n".join(messages))),
                HumanMessage(
                    content=(
                        "Generate a detailed summary of the conversation. "
                        "Respond with the summary only. "
                        "No comments or other text. "
                        "Remember to use the same language as the conversation. If the conversation is in English, keep it in English."
                    )
                ),
            ],
            config=langfuse_config,
        )
    except Exception as e:
        logger.error(f"Error invoking LLM: {e}")
        raise

    logger.debug(f"Summary LLM response: {response}")
    content = response.content
    return content if isinstance(content, str) else ""


def validate_model_name(model_name: str) -> bool:
    """Validate the model name using regex patterns."""
    if BEDROCK_ARN_PATTERN.match(model_name):
        return True
    elif OPENAI_PATTERN.match(model_name):
        return True
    return False<|MERGE_RESOLUTION|>--- conflicted
+++ resolved
@@ -273,18 +273,10 @@
 def execute_vision(
     conversation: List[BaseMessage],
     session: Session,
-<<<<<<< HEAD
-    # TODO: agent_settings is used just for the model name. Client depends on AgentSettings.
-    # TODO: This should refactored and implemented in a more elegant way.
-=======
->>>>>>> 13a3172f
     agent_settings: AgentSetting,
 ) -> str:
     langfuse_config = get_langfuse_config("vision", session)
 
-<<<<<<< HEAD
-    llm = get_llm(agent_settings, llm_type="vision")
-=======
     def get_llm(client):
         """Initialize the LLM and return the instance."""
         return init_llm(
@@ -317,7 +309,6 @@
     )
 
     llm = get_llm(client)
->>>>>>> 13a3172f
 
     try:
         logger.info("Invoking Vision LLM...")
@@ -400,12 +391,7 @@
         model_name=agent_settings.condense_llm.name if agent_settings.condense_llm else None
     )
 
-<<<<<<< HEAD
-    messages = _format_conversation(client, conversation, session, agent_settings)
-=======
-    llm = get_llm(client)
     messages = _format_conversation(conversation, session, agent_settings)
->>>>>>> 13a3172f
     chat_history = "\n".join(messages[:-1])
     follow_up_question = messages[-1].replace("B: ", "")
 
